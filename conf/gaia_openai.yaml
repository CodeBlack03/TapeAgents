defaults:
  - llm: gpt4o
  - _self_
  
<<<<<<< HEAD
exp_name: gpt4o_val_search1
exp_path: outputs/gaia/runs/${exp_name}
=======
exp_name: gpt4o_mini_val_video_v1
exp_path: outputs/gaia/runs2/${exp_name}
>>>>>>> 970ad0f1
split: validation
batch: 1

agent:
  plain_code: false

env:
  attachment_dir: ${exp_path}/attachments/
  image_observations: true
  use_web_cache: true

studio:
  tape:
    null

hydra:
  run:
    dir: ${exp_path}<|MERGE_RESOLUTION|>--- conflicted
+++ resolved
@@ -2,13 +2,8 @@
   - llm: gpt4o
   - _self_
   
-<<<<<<< HEAD
 exp_name: gpt4o_val_search1
 exp_path: outputs/gaia/runs/${exp_name}
-=======
-exp_name: gpt4o_mini_val_video_v1
-exp_path: outputs/gaia/runs2/${exp_name}
->>>>>>> 970ad0f1
 split: validation
 batch: 1
 
