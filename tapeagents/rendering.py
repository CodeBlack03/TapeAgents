import json
import re
from typing import Any, Type

import yaml
from pydantic import BaseModel

from .agent import Agent
from .container_executor import CodeBlock
from .core import Action, Episode, Observation, Prompt, Step, Tape, Thought
from .dialog_tape import (
    AssistantStep,
    DialogContext,
    DialogTape,
    SystemStep,
    ToolCalls,
    ToolResult,
    UserStep,
)
from .observe import LLMCall, retrieve_tape_llm_calls
from .team import CodeExecutionResult, ExecuteCode
from .view import Call, Respond


def render_dialog_plain_text(tape: DialogTape) -> str:
    lines = []
    for step in tape:
        if isinstance(step, UserStep):
            lines.append(f"User: {step.content}")
        elif isinstance(step, AssistantStep):
            lines.append(f"Assistant: {step.content}")
        elif isinstance(step, ToolCalls):
            for tc in step.tool_calls:
                lines.append(f"Tool calls: {tc.function}")
        elif isinstance(step, ToolResult):
            lines.append(f"Tool result: {step.content}")
    return "\n".join(lines)


class BasicRenderer:
    metadata_header = "<h3>Metadata</h3>"
    context_header = "<h3>Context</h3>"
    steps_header = "<h3>Steps</h3>"
    agent_tape_header = "<h1> Agent Tape </h1>"
    user_tape_header = "<h1> User Tapes </h1>"
    annotator_tape_header = "<h1> Annotator Tapes </h1>"

    def __init__(self, filter_steps: tuple[Type, ...] | None = None, render_llm_calls: bool = True):
        self.filter_steps = filter_steps
        self.render_llm_calls = render_llm_calls

    @property
    def style(self) -> str:
        return (
            "<style>"
            ".basic-renderer-box { margin: 4px; padding: 2px; background: lavender; white-space: pre-wrap; color: black;}"
            ".basic-prompt-box { margin: 4px; padding: 2px; background: lavender; color: black;}"
            ".episode-row { display: flex; align-items: end; }"
            ".agent-column { width: 50%; }"
            ".user-column { width: 25%; }"
            ".annotator-column { width: 25%; }"
            ".inner-tape-container { display: flex }"
            ".inner-tape-indent { width: 10%; }"
            ".inner-tape { width: 90%; }"
            "</style>"
        )

    def render_as_box(self, data: Any):
        if isinstance(data, dict):
            str_ = yaml.dump(data, indent=2)
        else:
            str_ = str(data)
        return f"<div class='basic-renderer-box'>{str_}</div>"

    def render_metadata(self, tape: Tape):
        return f"<details> <summary> Show / Hide </summary> {self.render_as_box(tape.metadata.model_dump())} </details>"

    def render_context(self, tape: Tape):
        if isinstance(tape.context, Tape):
            summary = f"Tape of {len(tape.context)} steps." f"<div>ID: {tape.context.metadata.id}</div>"
            return (
                "<div class=inner-tape-container>"
                "<div class=inner-tape-indent> </div>"
                "<div class=inner-tape> <details>"
                f"<summary>{summary}</b></summary>"
                f"{self.render_tape(tape.context)}</details>"
                "</div></div>"
            )
        else:
            context_str = tape.context.model_dump() if isinstance(tape.context, BaseModel) else tape.context
            return self.render_as_box(context_str)

    def render_step(self, step: Step, index: int, **kwargs) -> str:
        step_dict = step.model_dump()
        return self.render_as_box(step_dict)

    def render_steps(self, tape: Tape, llm_calls: dict[str, LLMCall] = {}) -> str:
        chunks = []
        last_prompt_id = None
        for index, step in enumerate(tape):
            if self.filter_steps and not isinstance(step, self.filter_steps):
                continue
            if self.render_llm_calls:
                if (prompt_id := getattr(step, "prompt_id", None)) and prompt_id != last_prompt_id:
                    if last_prompt_id:
                        chunks.append("<hr style='margin: 2pt 0pt 2pt 0pt;'>")
                    llm_call = llm_calls.get(prompt_id)
                    if llm_call:
                        completion = llm_call.output.model_dump_json(indent=2)
                        chunks.append(self.render_llm_call(llm_call.prompt, completion))
                    last_prompt_id = prompt_id
            chunks.append(self.render_step(step, index))
        return "".join(chunks)

    def render_tape(self, tape: Tape, llm_calls: dict[str, LLMCall] = {}) -> str:
        metadata_html = self.render_metadata(tape)
        context_html = self.render_context(tape)
        steps_html = self.render_steps(tape, llm_calls)
        return (
            f"{self.metadata_header}{metadata_html}"
            + (f"{self.context_header}{context_html}" if tape.context is not None else "")
            + f"{self.steps_header}{steps_html}"
        )

    def render_episode(self, episode: Episode) -> str:
        chunks = []

        def wrap_agent(html: str) -> str:
            return f"<div class='agent-column'>{html}</div>"

        def wrap_user(html: str) -> str:
            return f"<div class='user-column'>{html}</div>"

        def wrap_annotator(html: str) -> str:
            return f"<div class='annotator-column'>{html}</div>"

        def row(user: str, agent: str, annotator: str):
            return f"<div class='episode-row'>{wrap_user(user)}{wrap_agent(agent)}{wrap_annotator(annotator)}</div>"

        chunks.append(row(self.user_tape_header, self.agent_tape_header, self.annotator_tape_header))
        chunks.append(row("", self.context_header, ""))
        chunks.append(row("", self.render_context(episode.tape), ""))
        chunks.append(row("", self.steps_header, ""))
        for index, (user_tape, step, annotator_tapes) in enumerate(episode.group_by_step()):
            if user_tape:
                user_html = f"{self.steps_header}{self.render_steps(user_tape)}"
            else:
                user_html = ""
            agent_html = self.render_step(step, index)
            annotations_html = "".join([f"{self.steps_header}{self.render_steps(tape)}" for tape in annotator_tapes])
            chunks.append(row(user_html, agent_html, annotations_html))
        return "".join(chunks)

    def render_llm_call(self, prompt: Prompt | dict, completion: str = "", metadata: dict | None = None) -> str:
        metadata = metadata or {}
        prompt_length = metadata.get("prompt_length")
        cached = metadata.get("cached", False)
        if isinstance(prompt, dict):
            messages = prompt.get("messages", [])
            tools = prompt.get("tools", [])
        else:
            messages = prompt.messages
            tools = prompt.tools
        prompt_messages = [f"tool_schemas: {json.dumps(tools, indent=2)}"]
        for m in messages:
            role = f"{m['role']} ({m['name']})" if "name" in m else m["role"]
            prompt_messages.append(f"{role}: {m['content'] if 'content' in m else m['tool_calls']}")
        prompt_text = "\n--\n".join(prompt_messages)
        # prompt_text_escaped_html = html.htmlescape(prompt_text)
        prompt_length_str = f"{prompt_length} tokens" if prompt_length else f"{len(prompt_text)} characters"
        label = f"Prompt {prompt_length_str} {', cached' if cached else ''}"
        html = f"""<div class='basic-prompt-box' style='background-color:#ffffba; padding: 4px;'>
        <details>
            <summary><b> {label} </b></summary>
            <pre style='font-size: 12px; white-space: pre-wrap;word-wrap: break-word;'>{prompt_text.strip()}</pre>
        </details>
        </div>"""
        if completion:
            html += f"""<div class='basic-prompt-box' style='background-color:#ffffba; margin-bottom:1em;'>
                <details>
                    <summary><b>Completion</b></summary>
                    <pre style='font-size: 12px; white-space: pre-wrap; word-wrap: break-word;'>{completion}</pre>
                </details>
                </div>"""
        return html


class PrettyRenderer(BasicRenderer):
    """Rendering enhancements for a handful of known steps."""

    def __init__(self, show_metadata=False, **kwargs):
        self.show_metadata = show_metadata
        super().__init__(**kwargs)

    @property
    def style(self):
        return super().style + (
            "<style>"
            ".observation { background-color: #baffc9;; }"
            ".error_observation { background-color: #dd0000; }"
            ".action { background-color: #cccccc; }"
            ".thought { background-color: #ffffdb; }"
            ".call { background-color: #ffffff; }"
            ".respond { background-color: #ffffff; }"
            ".step-header { margin: 2pt 2pt 2pt 0 !important; }"
            ".step-text { font-size: 12px; white-space: pre-wrap; word-wrap: break-word;}"
            "</style>"
        )

    def render_step(self, step: Step, index: int, **kwargs):
        title = type(step).__name__
        if isinstance(step, UserStep):
            role = "User"
            title = ""
            class_ = "observation"
        elif isinstance(step, SystemStep):
            role = "System"
            title = ""
            class_ = "observation"
        elif isinstance(step, AssistantStep):
            role = "Assistant"
            title = ""
            class_ = "action"
        elif isinstance(step, DialogContext):
            role = ""
            class_ = "observation"
        elif isinstance(step, Call):
            role = ""
            title = f"{step.metadata.agent.split('/')[-1]} calls {step.agent_name}"
            class_ = "call"
        elif isinstance(step, Respond):
            role = ""
<<<<<<< HEAD
            parts = step.by.split("/")
            title = (
                f"{parts[-1]} responds to {parts[-2]}" 
                if len(parts) > 1 else
                f"{step.by} responds"
            )
            class_ = "respond"
=======
            parts = step.metadata.agent.split("/")
            title = f"{parts[-1]} responds to {parts[-2]}"
            class_ = "return"
>>>>>>> aa79eac9
        elif isinstance(step, Thought):
            role = "Thought"
            class_ = "thought"
        elif isinstance(step, Action):
            role = "Action"
            class_ = "action"
        elif isinstance(step, CodeExecutionResult):
            role = "Observation"
            class_ = "error_observation" if step.result.exit_code != 0 else "observation"
        elif isinstance(step, Observation):
            role = "Observation"
            class_ = "observation"
        else:
            raise ValueError(f"Unknown object type: {type(step)}")

        dump = step.model_dump()
        if not self.show_metadata:
            dump.pop("metadata", None)

        def pretty_yaml(d: dict):
            return yaml.dump(d, sort_keys=False, indent=2) if d else ""
        def maybe_fold(content: str):
            summary = f"{len(content)} characters ..." 
            if len(content) > 1000:
                return f"<details><summary>{summary}</summary>{content}</details>"
            return content

        if (content := getattr(step, "content", None)) is not None:
            # TODO: also show metadata here
            del dump["content"]
            text = pretty_yaml(dump) + ("\n" + maybe_fold(content) if content else "")
        elif isinstance(step, ExecuteCode):
            del dump["code"]

            def format_code_block(block: CodeBlock) -> str:
                return f"```{block.language}\n{block.code}\n```"
            code_blocks = "\n".join([format_code_block(block) for block in step.code])
            text = pretty_yaml(dump) + "\n" + maybe_fold(code_blocks)
        elif isinstance(step, CodeExecutionResult):
            del dump["result"]["output"]
            text = pretty_yaml(dump) + "\n" + maybe_fold(step.result.output)
        else:
            text = pretty_yaml(dump)

        index_str = f"[{index}]"
        header_text = title if not role else (role if not title else f"{role}: {title}")
        header = f"{index_str} {header_text}"

        return (
            f"<div class='basic-renderer-box {class_}'>"
            f"<h4 class='step-header'>{header}</h4>"
            f"<pre class='step-text'>{text}</pre>"
            f"</div>"
        )


class TapeBrowserRenderer(BasicRenderer):
    @property
    def style(self) -> str:
        return (
            "<style>"
            ".basic-renderer-box { margin: 4px; padding: 2px; background: lavender; }"
            ".episode-row { display: flex; align-items: end; }"
            ".agent-column { width: 50%; }"
            ".user-column { width: 25%; }"
            ".annotator-column { width: 25%; }"
            ".inner-tape-container { display: flex }"
            ".inner-tape-indent { width: 10%; }"
            ".inner-tape { width: 90%; }"
            "</style>"
        )

    def render_context(self, tape: Tape):
        if isinstance(tape.context, Tape):
            return (
                "<div class=inner-tape-container>"
                "<div class=inner-tape-indent> </div>"
                f"<div class=inner-tape> {self.render_tape(tape.context)} </div>"
                "</div>"
            )
        else:
            context_str = tape.context.model_dump() if isinstance(tape.context, BaseModel) else tape.context
            return self.render_as_box(context_str)

    def render_step(self, step: Step, index: int, folded: bool = True, **kwargs) -> str:
        step_dict = step.model_dump()
        title = get_step_title(step)
        text = get_step_text(step)
        role = step_dict.get("role", "system").capitalize()
        fold = False
        if role == "User":
            color = "#baffc9"
        elif role == "Assistant":
            color = "#ffffdb"
        else:
            fold = folded and (text.count("\n") > 5 or len(text) > 400)
            color = "#ffffba"

        text = self.wrap_urls_in_anchor_tag(text)
        if fold:
            head = f"<summary><b>{role}: {title}</b></summary>"
            body = f"<details><pre style='font-size: 12px; white-space: pre-wrap;word-wrap: break-word;'>{text}</pre></details>"
        else:
            head = f"<h4 style='margin: 2pt 2pt 2pt 0 !important;font-size: 1em;'>{role}: {title}</h4>"
            body = f"<pre style='font-size: 12px; white-space: pre-wrap;word-wrap: break-word;'>{text}</pre>"
        return f"<div class='basic-renderer-box' style='background-color:{color};'>{head}{body}</div>"

    def wrap_urls_in_anchor_tag(self, text: str) -> str:
        url_pattern = re.compile(r"(https?://\S+)")

        def replace_url(match):
            url = match.group(0)
            return f'<a target="_blank" href="{url}">{url}</a>'

        return url_pattern.sub(replace_url, text)


def step_view(step: Step, trim: bool = False) -> str:
    title = get_step_title(step)
    text = get_step_text(step, trim)
    return f"{title}:\n{text}"


def get_step_title(step: Step | dict) -> str:
    title = ""
    step_dict = step if isinstance(step, dict) else step.model_dump()
    if kind := step_dict.get("kind", None):
        if kind.endswith("_thought"):
            kind = kind[:-8]
        elif kind.endswith("_action"):
            kind = kind[:-7]
        elif kind.endswith("_observation"):
            kind = kind[:-12]
        title = kind.replace("_", " ").title()
    return title


def get_step_text(step: Step | dict, trim: bool = False, exclude_fields={"kind", "role", "prompt_id"}) -> str:
    step_dict = step if isinstance(step, dict) else step.model_dump()
    if "error" in step_dict:
        return step_dict["error"]
    clean_dict = {
        k: (v[:300] if trim and isinstance(v, str) else v)
        for k, v in step_dict.items()
        if k not in exclude_fields and v != [] and v != {}
    }
    if not clean_dict:
        return ""
    return to_pretty_str(clean_dict).strip()


def to_pretty_str(a: Any, prefix: str = "", indent: int = 2) -> str:
    view = ""
    if isinstance(a, list) and len(a):
        if len(str(a)) < 80:
            view = str(a)
        else:
            lines = []
            for item in a:
                value_view = to_pretty_str(item, prefix + " " * indent)
                if "\n" in value_view:
                    value_view = f"\n{value_view}"
                lines.append(f"{prefix}- " + value_view)
            view = "\n".join(lines)
    elif isinstance(a, dict) and len(a):
        lines = []
        for k, v in a.items():
            value_view = to_pretty_str(v, prefix + " " * indent)
            if "\n" in value_view:
                value_view = f"\n{value_view}"
            lines.append(f"{prefix}{k}: {value_view}")
        view = "\n".join(lines)
    else:
        view = str(a)
    return view


def render_agent_tree(agent: Agent):
    """Draw an ASCII tree of the agent's structure.

    Like this:

    - The Manager
      - His Assistant 1
      - His Helper 2

    """

    def render_subagents(agent, indent=4):
        lines = []
        for subagent in agent.subagents:
            lines.append("  " * indent + f"- {subagent.name}")
            lines.extend(render_subagents(subagent, indent + 4))
        return lines

    return agent.name + "\n" + "\n".join(render_subagents(agent))


def render_tape_with_prompts(tape: Tape, renderer: BasicRenderer):
    llm_calls = retrieve_tape_llm_calls(tape)
    return renderer.style + renderer.render_tape(tape, llm_calls)<|MERGE_RESOLUTION|>--- conflicted
+++ resolved
@@ -230,19 +230,13 @@
             class_ = "call"
         elif isinstance(step, Respond):
             role = ""
-<<<<<<< HEAD
-            parts = step.by.split("/")
+            parts = step.metadata.agent.split("/")
             title = (
                 f"{parts[-1]} responds to {parts[-2]}" 
                 if len(parts) > 1 else
-                f"{step.by} responds"
+                f"{step.metadata.agent} responds"
             )
             class_ = "respond"
-=======
-            parts = step.metadata.agent.split("/")
-            title = f"{parts[-1]} responds to {parts[-2]}"
-            class_ = "return"
->>>>>>> aa79eac9
         elif isinstance(step, Thought):
             role = "Thought"
             class_ = "thought"
