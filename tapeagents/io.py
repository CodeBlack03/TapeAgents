"""
I/O routines for Tapes.
"""

import json
import logging
import os
import shutil
from contextlib import contextmanager
from pathlib import Path
from typing import Generator, Type

import yaml
from pydantic import TypeAdapter
<<<<<<< HEAD
from tapeagents.agent import Agent
=======

from tapeagents.config import ATTACHMENT_DEFAULT_DIR
>>>>>>> dd99b8b7
from tapeagents.core import Tape, TapeType
from tapeagents.steps import ImageObservation, UnknownStep, VideoObservation

logger = logging.getLogger(__name__)


class TapeSaver:
    """A class for saving Tape objects using YAML format.

    This class provides functionality to save Tape objects using a YAML dumper.
    It handles the serialization of Tape objects into YAML format.

    Example:
        ```python
        dumper = yaml.SafeDumper(output_file)
        saver = TapeSaver(dumper)
        saver.save(tape)
        ```
    """

    def __init__(self, yaml_dumper: yaml.SafeDumper):
        """Initialize TapeIOYML with a YAML dumper.

        Args:
            yaml_dumper (yaml.SafeDumper): The YAML dumper instance to use for serialization.
        """
        self._dumper = yaml_dumper

    def save(self, tape: Tape):
        """
        Saves the tape data using the configured dumper.

        Args:
            tape (Tape): The tape object containing the data to be saved.
        """
        self._dumper.represent(tape.model_dump(by_alias=True))


@contextmanager
def stream_yaml_tapes(filename: Path | str, mode: str = "w") -> Generator[TapeSaver, None, None]:
    """Stream YAML tapes to a file.

    This function creates a context manager that allows streaming YAML documents to a file.
    It handles file creation, directory creation if necessary, and proper resource cleanup.

    Args:
        filename (Union[Path, str]): Path to the output YAML file. Can be either a string or Path object.
        mode (str, optional): File opening mode. Defaults to "w" (write mode).

    Yields:
        Generator[TapeSaver, None, None]: A TapeSaver instance that can be used to write YAML documents.

    Raises:
        OSError: If there are issues with file/directory creation or permissions.
        yaml.YAMLError: If there are YAML serialization errors.
    """
    if isinstance(filename, str):
        filename = Path(filename)
    logger.info(f"Writing to {filename} in mode {mode}")

    # Create directory path if it does not exist
    filename.parent.mkdir(parents=True, exist_ok=True)

    # Open file for writing and create dumper instance
    _file = open(filename, mode)
    _dumper = yaml.SafeDumper(
        stream=_file,
        default_flow_style=False,
        explicit_start=True,
        sort_keys=False,
    )
    _dumper.open()

    # Yield the dumper to the caller
    yield TapeSaver(_dumper)

    # Close the dumper and file
    _dumper.close()
    _file.close()


def save_json_tape(tape: Tape, tapes_dir: str, name: str = ""):
    """Save a Tape object to a JSON file.

    Args:
        tape (Tape): The Tape object to be saved
        tapes_dir (str): Directory path where the JSON file will be saved
        name (str, optional): Name of the output JSON file. If empty, tapes_dir is used as the full path.
            If provided without .json extension, it will be added automatically. Defaults to "".

    Example:
        ```python
        tape = Tape(...)
        save_json_tape(tape, "/path/to/dir", "my_tape")
        # Saves to /path/to/dir/my_tape.json
        ```

    """
    fname = name if name.endswith(".json") else f"{name}.json"
    fpath = os.path.join(tapes_dir, fname) if name else tapes_dir
    with open(fpath, "w") as f:
        f.write(tape.model_dump_json(indent=4))


def save_tape_images(tape: Tape, images_dir: str):
    for i, step in enumerate(tape):
        if isinstance(step, ImageObservation):
            image_path = os.path.join(images_dir, f"{step.metadata.id}.png")
            shutil.copy(step.image_path, image_path)


def load_tape_dicts(path: Path | str, file_extension: str = ".yaml") -> list[dict]:
    if not os.path.exists(path):
        raise FileNotFoundError(f"File not found: {path}")
    if file_extension not in (".yaml", ".json"):
        raise ValueError(f"Unsupported file extension: {file_extension}")
    if os.path.isdir(path):
        logger.info(f"Loading tapes from dir {path}")
        paths = sorted([os.path.join(path, f) for f in os.listdir(path) if f.endswith(file_extension)])
    else:
        paths = [path]
        file_extension = os.path.splitext(path)[-1]
    tapes = []
    for path in paths:
        with open(path) as f:
            if file_extension == ".yaml":
                data = list(yaml.safe_load_all(f))
            else:
                data = json.load(f)
        if not isinstance(data, list):
            data = [data]
        tapes.extend(data)
    return tapes


def load_tapes(
    tape_class: Type[TapeType],
    path: Path | str,
    file_extension: str = ".yaml",
    attachment_dir: str = None,
) -> list[TapeType]:
    """Load tapes from dir with YAML or JSON files.

    This function loads tapes from a file or directory and converts them into tape objects
    using the specified tape class or type adapter.

    Args:
        tape_class (Type[TapeType]): The class or type adapter used to validate and create tape objects.
        path (Union[Path, str]): Path to a file or directory containing tape configurations.
        file_extension (str, optional): File extension to filter by when loading from directory.
            Must be either '.yaml' or '.json'. Defaults to '.yaml'.
        attachment_dir (str, optional): The directory to use for attachments. If None, a default directory will be used.

    Returns:
        list[TapeType]: A list of validated tape objects.

    Raises:
        FileNotFoundError: If the specified path does not exist.
        ValueError: If an unsupported file extension is provided.

    Example:
        ```python
        tapes = load_tapes(TapeClass, "configs/tapes.yaml")
        tapes = load_tapes(tape_adapter, "configs/tapes", ".json")
        ```
    """
    tapes = []
    data = load_tape_dicts(path, file_extension)
    attachment_dir_resolved = get_attachment_dir(path, attachment_dir)
    for tape_dict in data:
        tape = tape_class.model_validate(tape_dict)
        if attachment_dir_resolved:
            # Update attachment_dir for steps that needs it
            for step in tape:
                if isinstance(step, (VideoObservation)):
                    step.attachment_dir = attachment_dir_resolved
        tapes.append(tape)
    return tapes


def load_legacy_tapes(tape_class: Type[TapeType], path: Path | str, step_class: Type | TypeAdapter) -> list[TapeType]:
    tapes = []
    data = load_tape_dicts(path, ".json")
    for tape_dict in data:
        try:
            tape = tape_class.model_validate(tape_dict)
        except Exception:
            step_dicts = tape_dict["steps"]
            tape_dict["steps"] = []
            tape = tape_class.model_validate(tape_dict)
            step_loader = step_class.model_validate if isinstance(step_class, Type) else step_class.validate_python
            steps = []
            for step_dict in step_dicts:
                try:
                    steps.append(step_loader(step_dict))
                except Exception as e:
                    logger.warning(f"Failed to load step: {e}")
                    steps.append(UnknownStep(content=json.dumps(step_dict, indent=2, ensure_ascii=False)))
            tape.steps = steps
        tapes.append(tape)
    return tapes


<<<<<<< HEAD
def save_agent(agent: Agent, filename: str) -> str:
    with open(filename, "w") as f:
        yaml.dump(agent.model_dump(), f)
    return filename
=======
def get_attachment_dir(tape_path: Path | str, attachment_dir: Path | str) -> str | None:
    """
    Determines the directory to use for tape attachments.

    Args:
        tape_path (Path | str]): Path to a file or directory containing tape configurations.
        attachment_dir (Path | str): The directory to use for attachments. If None, a default directory will be used.

    Returns:
        str | None: The path to the attachment directory if it exists, otherwise None.

    Raises:
        FileNotFoundError: If the provided attachment_dir does not exist.

    Examples:
        >>> get_attachment_dir("data/tapes.yaml", "data/images")
        'data/images'

        >>> get_attachment_dir("data/tapes.yaml", None)
        'data/attachments'

        >>> get_attachment_dir("data/tapes/", None)
        'data/attachments'
    """
    if attachment_dir:
        # Use attachment_dir if provided and exists
        if not Path(attachment_dir).is_dir():
            raise FileNotFoundError(f"Tape attachment directory not found: {attachment_dir}")
        return str(attachment_dir)
    else:
        # Use ATTACHMENT_DEFAULT_DIR if exists
        path_obj = Path(tape_path)
        default_path = path_obj.parent.parent if path_obj.is_file() else path_obj.parent
        default_path /= ATTACHMENT_DEFAULT_DIR
        if Path(default_path).is_dir():
            logger.info(f"Use tape attachment director: {default_path}")
            return str(default_path)
    return None
>>>>>>> dd99b8b7
<|MERGE_RESOLUTION|>--- conflicted
+++ resolved
@@ -12,12 +12,8 @@
 
 import yaml
 from pydantic import TypeAdapter
-<<<<<<< HEAD
 from tapeagents.agent import Agent
-=======
-
 from tapeagents.config import ATTACHMENT_DEFAULT_DIR
->>>>>>> dd99b8b7
 from tapeagents.core import Tape, TapeType
 from tapeagents.steps import ImageObservation, UnknownStep, VideoObservation
 
@@ -221,12 +217,12 @@
     return tapes
 
 
-<<<<<<< HEAD
 def save_agent(agent: Agent, filename: str) -> str:
     with open(filename, "w") as f:
         yaml.dump(agent.model_dump(), f)
     return filename
-=======
+
+
 def get_attachment_dir(tape_path: Path | str, attachment_dir: Path | str) -> str | None:
     """
     Determines the directory to use for tape attachments.
@@ -264,5 +260,4 @@
         if Path(default_path).is_dir():
             logger.info(f"Use tape attachment director: {default_path}")
             return str(default_path)
-    return None
->>>>>>> dd99b8b7
+    return None