--- conflicted
+++ resolved
@@ -86,15 +86,11 @@
     samples_per_pass = num_processes * args.train_batch_size
     if (ds_plugin := accelerator.state.deepspeed_plugin) is not None:
         logger.info("Manual inform Deepspeed about micro batch size and gradient accumulation")
-<<<<<<< HEAD
         ds_plugin.deepspeed_config["train_micro_batch_size_per_gpu"] = (
             args.train_batch_size
         )
         ds_plugin.deepspeed_config["gradient_accumulation_steps"] = (
                 args.gradient_accumulation_passes )
-=======
-        ds_plugin.deepspeed_config["gradient_accumulation_steps"] = args.gradient_accumulation_passes
->>>>>>> 9e7135af
         if args.gradient_clipping_threshold:
             ds_plugin.deepspeed_config["gradient_clipping"] = args.gradient_clipping_threshold
 
