import logging
import os
from dataclasses import dataclass, field
from functools import partial
from typing import Callable, Optional

import numpy as np
import pandas as pd
import torch
import torch.nn.functional as F
from datasets import Dataset
from transformers import BatchEncoding, PreTrainedModel

from .utils import (
    StepConfig,
    calculate_advantage,
    calculate_rewards_with_implicit_kl,
    masked_mean,
    replace_dataset_column,
)

# FIXME: remove a warnings, but might be worth investigating
os.environ["TOKENIZERS_PARALLELISM"] = "false"


logger = logging.getLogger(__name__)

RL_DATA_COLUMNS = [
    "reward",
    "rewards",
    "advantages",
    "old_logprobs",
    "ref_logprobs",
]


@dataclass
class RLConfig(StepConfig):
    algo: str = field(
        default="grpo", metadata={"help": "Algorithm to use for RL", "choices": ["grpo", "reinforce"]}
    )
    use_advantages: bool = field(
        default=True,
        metadata={"help": "Use advantages instead of rewards to compute the loss"},
    )
    epsilon: float = field(default=0.2, metadata={"help": "Clip parameter for the ration of log probs"})
    reward_minus_kl_coef: float = field(
        default=0.0,
        # https://arxiv.org/abs/2402.14740
        metadata={"help": "Implicit KL coefficient similar to the RLOO paper"},
    )
    kl_coef: float = field(
        default=0.1,
        metadata={"help": "KL penalty coefficient with reference policy"},
    )
    relu_log_p_weights: bool = field(
        default=False,
        metadata={"help": "ReLU the weights before updating the model"},
    )
<<<<<<< HEAD
    clamp_log_ratio_ref_new_value: float = field(
        default=10,
        metadata={"help": "Clamp the log ratio ref new value"},
=======
    log_ratio_ref_new_clamp_val: float = field(
        default=10,
        metadata={"help": "Clamp the log ratio of reference and new log probs"},
>>>>>>> 0410c10c
    )


def make_rl_data_callback(args, current_dir, rl_config, model):
    if rl_config:
        populate_rl_data_ = partial(
            populate_rl_data,
            config=rl_config,
        )
    else:
        populate_rl_data_ = None
    return populate_rl_data_


def rl_step(model: PreTrainedModel, batch: dict, config: RLConfig) -> tuple[torch.Tensor, dict[str, float]]:
    """
    Perform a single RL step on the model using the given batch and config.

    Args:
        model (PreTrainedModel): The model to train
        batch (dict): Batch of data containing rewards, advantages, masks, input_ids etc.
        config (RLConfig): Configuration for the RL training

    Returns:
        tuple[torch.Tensor, dict[str, float]]: Loss tensor and metrics dictionary

    """
    rewards = batch.pop("rewards")[:, 1:]
    advantages = batch.pop("advantages")[:, 1:]
    masks = batch["labels"] != -100
    outputs = model(
        input_ids=batch["input_ids"],
        attention_mask=batch["attention_mask"],
        labels=batch["labels"],
    )

    new_log_probs = torch.gather(
        F.log_softmax(outputs.logits[:, :-1, :], dim=-1),  # the last log probs has no target
        dim=2,
        index=batch["input_ids"][:, 1:].unsqueeze(2),
    ).squeeze(2)

    masks_ = masks[:, 1:]
    ref_logprobs = batch["ref_logprobs"][:, 1:]
    old_logprobs = batch["old_logprobs"][:, 1:]
    assert new_log_probs.shape == ref_logprobs.shape

    # First compute the PPO surrogate loss, see https://arxiv.org/pdf/2402.03300 eq 3
    log_ratio_new_old = new_log_probs - old_logprobs
    ratio_new_old = torch.exp(log_ratio_new_old)
    log_p_weights = advantages if config.use_advantages else rewards
    log_p_weights = torch.clamp(log_p_weights, min=0) if config.relu_log_p_weights else log_p_weights
<<<<<<< HEAD
    # Second compute the approximated KL, see https://arxiv.org/pdf/2402.03300 eq 4
    log_ratio_ref_new = ref_logprobs - new_log_probs
    clamp_log_ratio_ref_new_indicators = torch.abs(log_ratio_ref_new) > config.clamp_log_ratio_ref_new_value
    log_ratio_ref_new_clamp = torch.clamp(
        ref_logprobs - new_log_probs,
        min=-config.clamp_log_ratio_ref_new_value,
        max=config.clamp_log_ratio_ref_new_value,
=======
    # Second compute the approximated KL, see https://arxiv.org/pdf/2402.03300 eq
    log_ratio_ref_new = ref_logprobs - new_log_probs
    log_ratio_ref_new_clamp_ind = torch.abs(log_ratio_ref_new) > config.log_ratio_ref_new_clamp_val
    log_ratio_ref_new_clamp = torch.clamp(
        log_ratio_ref_new, min=-config.log_ratio_ref_new_clamp_val, max=config.log_ratio_ref_new_clamp_val
>>>>>>> 0410c10c
    )
    approx_kl = torch.exp(log_ratio_ref_new_clamp) - log_ratio_ref_new_clamp - 1  # Schulman KL approx
    match config.algo:
        case "grpo":
            # GRPO is based on https://arxiv.org/pdf/2402.03300
            surr1 = ratio_new_old * log_p_weights

            clamped_ratio = torch.clamp(ratio_new_old, 1 - config.epsilon, 1 + config.epsilon)

            surr2 = clamped_ratio * log_p_weights

            surrogate_loss = torch.min(surr1, surr2)

            assert approx_kl.shape == masks_.shape
            assert approx_kl.shape == surrogate_loss.shape
            loss = -masked_mean(surrogate_loss - config.kl_coef * approx_kl, masks_)
        case "reinforce":
            surr1 = torch.zeros_like(ratio_new_old)
            surr2 = torch.zeros_like(ratio_new_old)
            loss = -masked_mean(new_log_probs * log_p_weights - config.kl_coef * approx_kl, masks_)
        case _:
            raise ValueError(f"Unknown algorithm {config.algo}")

    assert torch.isfinite(loss).all(), f"Loss is not finite: {loss}"
    stats = {
        "max_new_log_probs": new_log_probs[masks_].max().item(),
        "max_ratio_new_old": ratio_new_old[masks_].max().item(),
        "max_loss": loss.max().item(),
        "min_loss": loss.min().item(),
        "reward": masked_mean(rewards, masks_).item(),
        "max_reward": rewards[masks_].max().item(),
        "min_reward": rewards[masks_].min().item(),
        "mean_old_logprobs": masked_mean(old_logprobs, masks_).item(),
        "mean_new_logprobs": masked_mean(new_log_probs, masks_).item(),
        "mean_new_logprobs_positive_log_p_weights": masked_mean(
            new_log_probs[log_p_weights > 0], masks_[log_p_weights > 0]
        ).item()
        if (log_p_weights > 0).any()
        else 0,
        "mean_new_logprobs_negative_log_p_weights": masked_mean(
            new_log_probs[log_p_weights < 0], masks_[log_p_weights < 0]
        ).item()
        if (log_p_weights < 0).any()
        else 0,
        "mean_ref_logprobs": masked_mean(ref_logprobs, masks_).item(),
        "advantage": masked_mean(advantages, masks_).item(),
        "max_advantage": advantages[masks_].max().item(),
        "min_advantage": advantages[masks_].min().item(),
        "loss": loss.item(),
        "kl": masked_mean(approx_kl, masks_).item(),
        "max_kl": approx_kl[masks_].max().item(),
        "min_kl": approx_kl[masks_].min().item(),
        "surr1": masked_mean(surr1, masks_).item(),
        "surr2": masked_mean(surr2, masks_).item(),
        "ratio_new_old": masked_mean(ratio_new_old, masks_).item(),
        "ratio_ref_new": masked_mean(torch.exp(log_ratio_ref_new), masks_).item(),
        "ratio_ref_old": masked_mean(torch.exp(ref_logprobs - old_logprobs), masks_).item(),
<<<<<<< HEAD
        "clamp_log_ratio_ref_new_indicators": masked_mean(clamp_log_ratio_ref_new_indicators, masks_).item(),
=======
        "log_ratio_ref_new_clamp_ind": masked_mean(log_ratio_ref_new_clamp_ind, masks_).item(),
>>>>>>> 0410c10c
    }
    return loss, stats


def update_rewards_and_advantages(dataset: Dataset, config: RLConfig) -> Dataset:
    """
    Updates the advantages column in the given dataset based on reward statistics.

    Args:
        dataset (Dataset): The input dataset containing rewards and placeholder advantages.

    Returns:
        Dataset: The updated dataset with the updated advantages column.

    """
    df = dataset.to_pandas()

    if config.reward_minus_kl_coef > 0:
        logger.info("Updating Reward with Implicit KL")
        calculate_rewards_with_implicit_kl_ = partial(
            calculate_rewards_with_implicit_kl, reward_minus_kl_coef=config.reward_minus_kl_coef
        )
        df["rewards"] = df.apply(calculate_rewards_with_implicit_kl_, axis=1)
        df["reward"] = df["rewards"].apply(lambda x: np.mean(x))

    # Group by group_id and compute mean and std of reward
    grouped = df.groupby("group_id")["reward"].agg(["mean", "std", "count"]).reset_index()

    # Rename columns for clarity
    grouped.columns = ["group_id", "reward_mean", "reward_std", "count"]

    # Merge the computed statistics back to the original dataset
    df_with_stats = pd.merge(df, grouped, on="group_id", how="left")

    df_with_stats["advantages"] = df_with_stats.apply(calculate_advantage, axis=1)

    # replace advantages entry
    dataset = replace_dataset_column(dataset, "advantages", df_with_stats["advantages"].tolist())

    # Convert back to a Hugging Face Dataset
    return dataset


def populate_rl_data(
    dataset: Dataset,
    columns: list[str],
    collate_fn: Callable,
    config: RLConfig,
) -> Dataset:
    """
    Populates a dataset with reinforcement learning specific data columns.

    Args:
        dataset (Dataset): The input dataset to populate with RL data
        columns (list[str]): List of column names to include in the dataset
        collate_fn (Callable): Function to collate/batch the data
        config (RLConfig): Configuration object containing RL training parameters

    Returns:
        Dataset: The dataset populated with RL-specific columns including rewards and advantages
    """

    logger.info("Populate RL Data")

    dataset = update_rewards_and_advantages(dataset, config)

    logger.info("Finish Populate RL Data")
    return dataset


def prepare_rl_fields(
    encoding: BatchEncoding,
    reward: float,
    old_logprobs: list[float],
    ref_logprobs: list[float],
) -> BatchEncoding:
    """
    Convert reward per agent step to reward per token and add returns and advantages placeholders
    """
    target_tokens = [token for token in encoding["labels"] if token != -100]
    assert len(target_tokens) == len(
        old_logprobs
    ), f"Target tokens: {len(target_tokens)}, old logprobs: {len(old_logprobs)}"

    encoding["rewards"] = [reward] * len(encoding["labels"])
    encoding["advantages"] = [0.0] * len(encoding["labels"])  # place holder
    encoding["old_logprobs"] = [0] * (len(encoding["labels"]) - len(old_logprobs)) + old_logprobs
    encoding["ref_logprobs"] = [0] * (len(encoding["labels"]) - len(ref_logprobs)) + ref_logprobs
    return encoding<|MERGE_RESOLUTION|>--- conflicted
+++ resolved
@@ -57,15 +57,9 @@
         default=False,
         metadata={"help": "ReLU the weights before updating the model"},
     )
-<<<<<<< HEAD
     clamp_log_ratio_ref_new_value: float = field(
         default=10,
         metadata={"help": "Clamp the log ratio ref new value"},
-=======
-    log_ratio_ref_new_clamp_val: float = field(
-        default=10,
-        metadata={"help": "Clamp the log ratio of reference and new log probs"},
->>>>>>> 0410c10c
     )
 
 
@@ -118,7 +112,6 @@
     ratio_new_old = torch.exp(log_ratio_new_old)
     log_p_weights = advantages if config.use_advantages else rewards
     log_p_weights = torch.clamp(log_p_weights, min=0) if config.relu_log_p_weights else log_p_weights
-<<<<<<< HEAD
     # Second compute the approximated KL, see https://arxiv.org/pdf/2402.03300 eq 4
     log_ratio_ref_new = ref_logprobs - new_log_probs
     clamp_log_ratio_ref_new_indicators = torch.abs(log_ratio_ref_new) > config.clamp_log_ratio_ref_new_value
@@ -126,13 +119,6 @@
         ref_logprobs - new_log_probs,
         min=-config.clamp_log_ratio_ref_new_value,
         max=config.clamp_log_ratio_ref_new_value,
-=======
-    # Second compute the approximated KL, see https://arxiv.org/pdf/2402.03300 eq
-    log_ratio_ref_new = ref_logprobs - new_log_probs
-    log_ratio_ref_new_clamp_ind = torch.abs(log_ratio_ref_new) > config.log_ratio_ref_new_clamp_val
-    log_ratio_ref_new_clamp = torch.clamp(
-        log_ratio_ref_new, min=-config.log_ratio_ref_new_clamp_val, max=config.log_ratio_ref_new_clamp_val
->>>>>>> 0410c10c
     )
     approx_kl = torch.exp(log_ratio_ref_new_clamp) - log_ratio_ref_new_clamp - 1  # Schulman KL approx
     match config.algo:
@@ -190,11 +176,7 @@
         "ratio_new_old": masked_mean(ratio_new_old, masks_).item(),
         "ratio_ref_new": masked_mean(torch.exp(log_ratio_ref_new), masks_).item(),
         "ratio_ref_old": masked_mean(torch.exp(ref_logprobs - old_logprobs), masks_).item(),
-<<<<<<< HEAD
         "clamp_log_ratio_ref_new_indicators": masked_mean(clamp_log_ratio_ref_new_indicators, masks_).item(),
-=======
-        "log_ratio_ref_new_clamp_ind": masked_mean(log_ratio_ref_new_clamp_ind, masks_).item(),
->>>>>>> 0410c10c
     }
     return loss, stats
 
