# TODO: add Autogen license
# the code is mostly copied from
# https://github.com/microsoft/autogen/blob/main/autogen/coding/docker_commandline_code_executor.py
from __future__ import annotations

import atexit
import logging
import re
import uuid
from hashlib import md5
from pathlib import Path
from time import sleep
from types import TracebackType
from typing import Any, ClassVar, Dict, List, Optional, Type, Union

from pydantic import BaseModel, Field
from typing_extensions import Self

logger = logging.getLogger(__name__)


def _wait_for_ready(container: Any, timeout: int = 60, stop_time: float = 0.1) -> None:
    elapsed_time = 0.0
    while container.status != "running" and elapsed_time < timeout:
        sleep(stop_time)
        elapsed_time += stop_time
        container.reload()
        continue
    if container.status != "running":
        raise ValueError("Container failed to start")


__all__ = ("ContainerExecutor",)


class ContainerExecutor:
    DEFAULT_EXECUTION_POLICY: ClassVar[Dict[str, bool]] = {
        "bash": True,
        "shell": True,
        "sh": True,
        "p-sh": True,
        "powershell": True,
        "ps1": True,
        "python": True,
        "javascript": False,
        "html": False,
        "css": False,
    }
    LANGUAGE_ALIASES: ClassVar[Dict[str, str]] = {"py": "python", "js": "javascript"}

    def __init__(
        self,
        image: str = "python:3-slim",
        container_name: Optional[str] = None,
        timeout: int = 60,
        work_dir: Union[Path, str] = Path("."),
        bind_dir: Optional[Union[Path, str]] = None,
        auto_remove: bool = True,
        stop_container: bool = True,
        execution_policies: Optional[Dict[str, bool]] = None,
    ):
        """(Experimental) A code executor class that executes code through
        a command line environment in a Docker container.

        The executor first saves each code block in a file in the working
        directory, and then executes the code file in the container.
        The executor executes the code blocks in the order they are received.
        Currently, the executor only supports Python and shell scripts.
        For Python code, use the language "python" for the code block.
        For shell scripts, use the language "bash", "shell", or "sh" for the code
        block.

        Args:
            image (_type_, optional): Docker image to use for code execution.
                Defaults to "python:3-slim".
            container_name (Optional[str], optional): Name of the Docker container
                which is created. If None, will autogenerate a name. Defaults to None.
            timeout (int, optional): The timeout for code execution. Defaults to 60.
            work_dir (Union[Path, str], optional): The working directory for the code
                execution. Defaults to Path(".").
            bind_dir (Union[Path, str], optional): The directory that will be bound
            to the code executor container. Useful for cases where you want to spawn
            the container from within a container. Defaults to work_dir.
            auto_remove (bool, optional): If true, will automatically remove the Docker
                container when it is stopped. Defaults to True.
            stop_container (bool, optional): If true, will automatically stop the
                container when stop is called, when the context manager exits or when
                the Python process exits with atext. Defaults to True.

        Raises:
            ValueError: On argument error, or if the container fails to start.
        """
        if timeout < 1:
            raise ValueError("Timeout must be greater than or equal to 1.")

        if isinstance(work_dir, str):
            work_dir = Path(work_dir)
        work_dir.mkdir(parents=True, exist_ok=True)

        if bind_dir is None:
            bind_dir = work_dir
        elif isinstance(bind_dir, str):
            bind_dir = Path(bind_dir)

        import podman as docker

        client = docker.from_env()
        # Check if the image exists
        try:
            client.images.get(image)
        except docker.errors.ImageNotFound:
            logging.info(f"Pulling image {image}...")
            # Let the docker exception escape if this fails.
            client.images.pull(image)

        if container_name is None:
            container_name = f"autogen-code-exec-{uuid.uuid4()}"

        # Start a container from the image, read to exec commands later
        host_path = str(bind_dir.resolve())
        mounts = [
            {
                "type": "bind",
                "source": host_path,
                "target": "/workspace",
            }
        ]
        self._container = client.containers.create(
            image,
            name=container_name,
            # Note this change: was needed for Podman
            # entrypoint="/bin/sh",
            entrypoint=["/bin/sh"],
            tty=True,
            auto_remove=auto_remove,
            # volumes={str(bind_dir.resolve()): {"bind": "/workspace", "mode": "rw"}},
            mounts=mounts,
            working_dir="/workspace",
        )
        self._container.start()

        _wait_for_ready(self._container)

        def cleanup() -> None:
            try:
                container = client.containers.get(container_name)
                container.stop()
            except docker.errors.NotFound:
                pass
            atexit.unregister(cleanup)

        if stop_container:
            atexit.register(cleanup)

        self._cleanup = cleanup

        # Check if the container is running
        if self._container.status != "running":
            raise ValueError(f"Failed to start container from image {image}. Logs: {self._container.logs()}")

        self._timeout = timeout
        self._work_dir: Path = work_dir
        self._bind_dir: Path = bind_dir
        self.execution_policies = self.DEFAULT_EXECUTION_POLICY.copy()
        if execution_policies is not None:
            self.execution_policies.update(execution_policies)

    @property
    def timeout(self) -> int:
        """(Experimental) The timeout for code execution."""
        return self._timeout

    @property
    def work_dir(self) -> Path:
        """(Experimental) The working directory for the code execution."""
        return self._work_dir

    @property
    def bind_dir(self) -> Path:
        """(Experimental) The binding directory for the code execution container."""
        return self._bind_dir

    def execute_code_blocks(self, code_blocks: List[CodeBlock]) -> CommandLineCodeResult:
        """(Experimental) Execute the code blocks and return the result.

        Args:
            code_blocks (List[CodeBlock]): The code blocks to execute.

        Returns:
            CommandlineCodeResult: The result of the code execution."""

        if len(code_blocks) == 0:
            raise ValueError("No code blocks to execute.")

        outputs = []
        output_files = []
        files: list[Path] = []
        last_exit_code = 0
        for code_block in code_blocks:
            lang = self.LANGUAGE_ALIASES.get(code_block.language.lower(), code_block.language.lower())
            if lang not in self.DEFAULT_EXECUTION_POLICY:
                outputs.append(f"Unsupported language {lang}\n")
                last_exit_code = 1
                break

            execute_code = self.execution_policies.get(lang, False)
            code = silence_pip(code_block.code, lang)

            # Check if there is a filename comment
            try:
                filename = _get_file_name_from_content(code, self._work_dir)
            except ValueError:
                outputs.append("Filename is not in the workspace")
                last_exit_code = 1
                break

            if not filename:
                filename = f"tmp_code_{md5(code.encode()).hexdigest()}.{lang}"

            code_path = self._work_dir / filename
            with code_path.open("w", encoding="utf-8") as fout:
                fout.write(code)
            files.append(code_path)

            if not execute_code:
                outputs.append(f"Code saved to {str(code_path)}\n")
                continue

            command = ["timeout", str(self._timeout), _cmd(lang), filename]
            # result = self._container.exec_run(command)
            # exit_code = result.exit_code
            # output = result.output.decode("utf-8")
            exit_code, output = self._container.exec_run(command, tty=True)
            logger.info(f"Command: {command}, Exit code: {exit_code}\n Output: {output}")
            assert isinstance(output, bytes)
            output = output.decode("utf-8")
            if exit_code == 124:
                output += "\n" + "Timeout"
            outputs.append(output)
            if file_output := _get_file_name_from_output(output, self._work_dir):
                output_files.append(file_output)

            last_exit_code = exit_code
            if exit_code != 0:
                break

        return CommandLineCodeResult(
            exit_code=last_exit_code,
            output="".join(outputs),
            output_files=output_files,
            code_files=[str(file) for file in files],
        )

    def restart(self) -> None:
        """(Experimental) Restart the code executor."""
        self._container.restart()
        if self._container.status != "running":
            raise ValueError(f"Failed to restart container. Logs: {self._container.logs()}")

    def stop(self) -> None:
        """(Experimental) Stop the code executor."""
        self._cleanup()

    def __enter__(self) -> Self:
        return self

    def __exit__(
        self, exc_type: Optional[Type[BaseException]], exc_val: Optional[BaseException], exc_tb: Optional[TracebackType]
    ) -> None:
        self.stop()


# utils:

CODE_BLOCK_PATTERN = r"```[ \t]*(\w+)?[ \t]*\r?\n(.*?)\r?\n[ \t]*```"
UNKNOWN = "unknown"


def infer_lang(code: str) -> str:
    """infer the language for the code.
    TODO: make it robust.
    """
    if code.startswith("python ") or code.startswith("pip") or code.startswith("python3 "):
        return "sh"

    # check if code is a valid python code
    try:
        compile(code, "test", "exec")
        return "python"
    except SyntaxError:
        # not a valid python code
        return UNKNOWN


class CodeBlock(BaseModel):
    """A class that represents a code block."""

    code: str = Field(description="The code to execute.")
    language: str = Field(description="The language of the code.")


class CodeResult(BaseModel):
    """A class that represents the result of a code execution."""

    exit_code: int = Field(description="The exit code of the code execution.")
    output: str = Field(description="The output of the code execution.")
<<<<<<< HEAD
=======
    output_files: list[str] = Field(default=None, description="The output files of the code execution.")
>>>>>>> 902e0ed0


class CommandLineCodeResult(CodeResult):
    """(Experimental) A code result class for command line code executor."""

    code_files: list[str] = Field(
        default=None,
        description="The file that the executed code block was saved to.",
    )


def extract_code_blocks(message: str) -> List[CodeBlock]:
    """(Experimental) Extract code blocks from a message. If no code blocks are found,
    return an empty list.

    Args:
        message (str): The message to extract code blocks from.

    Returns:
        List[CodeBlock]: The extracted code blocks or an empty list.
    """

    text = message
    match = re.findall(CODE_BLOCK_PATTERN, text, flags=re.DOTALL)
    if not match:
        return []
    code_blocks = []
    for lang, code in match:
        if lang == "":
            lang = infer_lang(code)
        if lang == UNKNOWN:
            lang = ""
        code_blocks.append(CodeBlock(code=code, language=lang))
    return code_blocks


def _cmd(lang: str) -> str:
    if lang in ["python", "Python", "py"]:
        return "python"
    if lang.startswith("python") or lang in ["bash", "sh"]:
        return lang
    if lang in ["shell"]:
        return "sh"
    if lang == "javascript":
        return "node"
    raise ValueError(f"Unsupported language {lang}")


FILENAME_PATTERNS = [
    re.compile(r"^<!-- (filename:)?(.+?) -->", re.DOTALL),
    re.compile(r"^/\* (filename:)?(.+?) \*/", re.DOTALL),
    re.compile(r"^// (filename:)?(.+?)$", re.DOTALL),
    re.compile(r"^# (filename:)?(.+?)$", re.DOTALL),
]


def _get_file_name_from_content(code: str, workspace_path: Path) -> Optional[str]:
    first_line = code.split("\n")[0].strip()
    # TODO - support other languages
    for pattern in FILENAME_PATTERNS:
        matches = pattern.match(first_line)
        if matches is not None:
            filename = matches.group(2).strip()

            # Handle relative paths in the filename
            path = Path(filename)
            if not path.is_absolute():
                path = workspace_path / path
            path = path.resolve()
            # Throws an error if the file is not in the workspace
            relative = path.relative_to(workspace_path.resolve())
            return str(relative)
    return None


def _get_file_name_from_output(output: str, workspace_path: Path) -> Optional[str]:
    # TODO support more file types
    pattern = r"\S+\.png|jpg|jpeg"
    compiled_pattern = re.compile(pattern)
    matches = compiled_pattern.findall(output)
    filenames = []
    for match in matches:
        path = Path(match)
        if not path.is_absolute():
            path = workspace_path / path
        filenames.append(str(path))
    return ", ".join(filenames) if len(filenames) > 0 else None


def silence_pip(code: str, lang: str) -> str:
    """Apply -qqq flag to pip install commands."""
    if lang == "python":
        regex = r"^! ?pip install"
    elif lang in ["bash", "shell", "sh", "pwsh", "powershell", "ps1"]:
        regex = r"^pip install"
    else:
        return code

    # Find lines that start with pip install and make sure "-qqq" flag is added.
    lines = code.split("\n")
    for i, line in enumerate(lines):
        # use regex to find lines that start with pip install.
        match = re.search(regex, line)
        if match is not None:
            if "-qqq" not in line:
                lines[i] = line.replace(match.group(0), match.group(0) + " -qqq")
    return "\n".join(lines)<|MERGE_RESOLUTION|>--- conflicted
+++ resolved
@@ -304,10 +304,7 @@
 
     exit_code: int = Field(description="The exit code of the code execution.")
     output: str = Field(description="The output of the code execution.")
-<<<<<<< HEAD
-=======
     output_files: list[str] = Field(default=None, description="The output files of the code execution.")
->>>>>>> 902e0ed0
 
 
 class CommandLineCodeResult(CodeResult):
