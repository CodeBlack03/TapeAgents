--- conflicted
+++ resolved
@@ -47,11 +47,7 @@
     user_dialogues_path=examples/form_filler/assets/initial_agent_tapes.yaml \
     output_path=outputs/agent_tapes/teacher
 ```
-<<<<<<< HEAD
-If you already ran a [User Agent](#user-agent) with behavior `<B>`, you can continue these conversations by setting `user_dialogues_path=outputs/user_tapes/<B>/user_predicted_tapes.yaml`, replacing <B> with the actual behavior name you used to run a user agent.
-=======
-replacing \<B> with the actual behavior name you used to run a user agent.
->>>>>>> 258499ef
+If you already ran a [User Agent](#user-agent) with behavior \<B>, you can continue these conversations by setting `user_dialogues_path=outputs/user_tapes/<B>/user_predicted_tapes.yaml`, replacing \<B> with the actual behavior name you used to run a user agent.
 
 By default this script will use the [openrouter_llama3_405b_temp1](https://github.com/ServiceNow/TapeAgents/blob/formfiller/examples/form_filler/conf/llm/openrouter_llama3_405b_temp1.yaml) llm config which uses openrouter to call llama405B.
 To use this model you must have an openrouter API key saved into your `TAPEAGENTS_LLM_TOKEN` environment variable.
@@ -86,11 +82,7 @@
     user_dialogues_path=outputs/user_tapes/<B>/user_predicted_tapes.yaml \
     output_path=outputs/agent_tapes/student
 ```
-<<<<<<< HEAD
-If you already ran a [User Agent](#user-agent) with behavior `<B>`, you can continue these conversations by setting `user_dialogues_path=outputs/user_tapes/<B>/user_predicted_tapes.yaml`, replacing <B> with the actual behavior name you used to run a user agent.
-=======
-replacing \<B> with the actual behavior name you used to run a user agent.
->>>>>>> 258499ef
+If you already ran a [User Agent](#user-agent) with behavior \<B>, you can continue these conversations by setting `user_dialogues_path=outputs/user_tapes/<B>/user_predicted_tapes.yaml`, replacing \<B> with the actual behavior name you used to run a user agent.
 
 By default this script will use the [sft_llama3_8b_temp1](https://github.com/ServiceNow/TapeAgents/blob/formfiller/examples/form_filler/conf/llm/sft_llama3_8b_temp1.yaml) llm config.
 Right now this config uses openrouter to call llama8B, however this config is meant to be used with a **fine-tuned** model. You should change the config `model_name` and `base_url` to map to your pretrained model.
