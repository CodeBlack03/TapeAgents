--- conflicted
+++ resolved
@@ -84,7 +84,7 @@
   },
   {
    "cell_type": "code",
-   "execution_count": 1,
+   "execution_count": null,
    "metadata": {},
    "outputs": [],
    "source": [
@@ -441,20 +441,8 @@
   },
   {
    "cell_type": "code",
-<<<<<<< HEAD
-   "execution_count": 10,
-   "metadata": {},
-=======
-   "execution_count": 11,
-   "metadata": {
-    "execution": {
-     "iopub.execute_input": "2024-09-19T19:41:56.058887Z",
-     "iopub.status.busy": "2024-09-19T19:41:56.058592Z",
-     "iopub.status.idle": "2024-09-19T19:41:56.063315Z",
-     "shell.execute_reply": "2024-09-19T19:41:56.062407Z"
-    }
-   },
->>>>>>> 2c75f19c
+   "execution_count": null,
+   "metadata": {},
    "outputs": [],
    "source": [
     "from tapeagents.core import Action, Pass, Thought, Observation\n",
@@ -971,7 +959,7 @@
   },
   {
    "cell_type": "code",
-   "execution_count": 20,
+   "execution_count": null,
    "metadata": {},
    "outputs": [],
    "source": [
