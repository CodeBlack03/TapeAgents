import copy
import json
import logging
import multiprocessing
import os
import random
import time
from collections import defaultdict
from concurrent.futures import ThreadPoolExecutor, as_completed
from functools import partial
from pathlib import Path
from typing import Dict, List, Tuple

import hydra
import numpy as np
import torch
from datasets import load_dataset
from omegaconf import DictConfig, OmegaConf
from termcolor import colored
from tqdm import tqdm

import wandb
from examples.rl_gsm8k.cot_math_agent import (
    CoTMathAgent,
    MathEnvironment,
    RLMathTape,
    Task,
)
from examples.rl_gsm8k.deepseek_math_eval.answer_extraction import extract_last_single_answer, extract_math_answer
from examples.rl_gsm8k.deepseek_math_eval.eval_script import eval_last_single_answer, eval_math

from examples.rl_gsm8k.deepseek_math_eval.process_utils import process_gsm8k_test, process_math_test
from examples.rl_gsm8k.utils import (
    VLLMServiceManager,
    calculate_stats,
    clean_up,
    get_tokens_from_hf_tokenizer,
    launch_training,
    load_state,
    save_state,
    setup_logging,
)
from tapeagents.batch import batch_main_loop
from tapeagents.core import LLMOutputParsingFailureAction, StepMetadata, TrainingText
from tapeagents.finetune.logging_ import flatten_dict_config, init_wandb
from tapeagents.llms import TrainableLLM
from tapeagents.observe import SQLiteWriterThread, retrieve_all_llm_calls, LLMCall

logger = logging.getLogger(__name__)


def annotate_trace_with_ref_logprobs(agent: CoTMathAgent, trace: TrainingText) -> TrainingText:
    try:
        ref_logprobs = agent.llm.get_logprobs(trace.prompt_text, trace.output_text)  # type: ignore
        trace.ref_logprobs = [c["logprob"] for c in ref_logprobs["content"]]
        return trace
    except Exception as e:
        raise e


def convert_problems_to_tapes(problems: list, cfg: DictConfig) -> list[RLMathTape]:
    """
    Creates RLMathTape objects from a list of math problem dictionaries.

    Args:
        problems (list[dict]): List of dictionaries containing math problems, where each dict
            has 'question' and expected answer value. The list is created from a dataset.

    Returns:
        list[RLMathTape]: List of RLMathTape objects initialized with the math problems as Task steps.
            Each tape contains a single starting Task step with the question and expected answer value
            stored in metadata.
    """
    tapes: list[RLMathTape] = []
    for problem in problems:
        start_step = Task(
            task=problem["task"],
            metadata=StepMetadata(
                other={
                    "value": problem["answer"],
                }
            ),
        )
        tape = RLMathTape(steps=[start_step], context=None)
        tapes.append(tape)
    return tapes


def extract_tape_training_samples(
    new_tape: RLMathTape, agent: CoTMathAgent, split_name: str, cfg: DictConfig, llm_calls: list
) -> Tuple[RLMathTape, List[TrainingText], Dict[str, int]]:
    """
    Process a single tape to extract training samples and statistics.

    Args:
        new_tape: The tape to process containing math problem steps
        agent: CoTMathAgent
        split_name: Name of split ('train' or 'test')
        tapes_dir: Directory to save processed tapes
        cfg: Configuration
        llm_calls: List of LLM calls
        strict: check that every token matches between the vLLM and the HF tokenizer otherwise just compare their lengths

    Returns:
        Tuple containing:
        - List of training samples with rewards and logprobs
        - Dictionary with statistics (reward, steps, success, no_errors)
    """
    discarded = []
    compute_log_probs = []
    tape_prompt_tokens = 0
    tape_output_tokens = 0
    match cfg.dataset_name:
        case "math":
            eval_fn = eval_math
            extract_fn = extract_math_answer
        case "gsm8k":
            eval_fn = eval_last_single_answer
            extract_fn = extract_last_single_answer
        case _:
            raise ValueError(f"Unknown dataset: {cfg.dataset_name}")

    if any([isinstance(step, LLMOutputParsingFailureAction) for step in new_tape.steps]):
        # LLM produced a step that was unparsable. Negative reward.
        no_error, reward, success = 0, -1, 0
    else:
        no_error = 1
        prediction = extract_fn(new_tape.steps[0].task, new_tape.steps[-1].reasoning, "cot")
        answer = new_tape.steps[0].metadata.other["value"]
        if eval_fn(
            {
                "prediction": prediction,
                "answer": answer,
            }
        ):
            # Correct answer
            reward, success = 1, 1
        else:
            # Incorrect answer or no answer
            reward, success = 0, 0

    training_samples: list[TrainingText] = []
    if split_name == "train":
        prompt_ids = [step.metadata.prompt_id for step in new_tape.steps if step.metadata.prompt_id]
        sub_llm_calls = [call for call in llm_calls if call.prompt.id in prompt_ids]
        # Sort sub_llm_calls to match the order of prompt_ids
        # For each LLM interaction in the tape:
        # - Create a training sample from the prompt and output
        # - Get log probabilities of the output tokens
        # - Set group ID for tracking
        sub_llm_calls = sorted(sub_llm_calls, key=lambda call: prompt_ids.index(call.prompt.id))
        for i, llm_call in enumerate(sub_llm_calls[::-1]):
            trace = agent.llm.make_training_text(llm_call.prompt, llm_call.output)

            hf_tokens = get_tokens_from_hf_tokenizer(agent.llm.tokenizer, llm_call.prompt, llm_call.output)

            logprobs = []
            vllm_tokens = []
            if hasattr(llm_call.output, "logprobs"):
                logprobs_dict = llm_call.output.logprobs
                logprobs = [c["logprob"] for c in logprobs_dict["content"]]
                vllm_tokens = [c["token"] for c in logprobs_dict["content"]]

            # Note: tokens produced during generation are not always the same as the tokens produced on the full sequence
            if vllm_tokens != hf_tokens:
                # the online vLLM tokenizer does not agree with the HF tokenizer
                logprobs_dict = agent.llm.get_logprobs(trace.prompt_text, trace.output_text)  # type: ignore
                logprobs = [c["logprob"] for c in logprobs_dict["content"]]
                new_vllm_tokens = [c["token"] for c in logprobs_dict["content"]]
                assert len(new_vllm_tokens) == len(hf_tokens), "Token mismatch"
                compute_log_probs.append(1)
            else:
                compute_log_probs.append(0)

            trace.reward = reward
            trace.logprobs = logprobs
            trace.group_id = new_tape.metadata.parent_id
            tape_prompt_tokens += llm_call.prompt_length_tokens
            tape_output_tokens += llm_call.output_length_tokens
            if (
                len(trace.logprobs) == llm_call.output_length_tokens
                and (llm_call.prompt_length_tokens + llm_call.output_length_tokens) < cfg.finetune.seq_length
            ):
                training_samples.append(trace)
                discarded.append(0)
            else:
                logger.info(f"Discarding trace: {trace.prompt_text} {trace.output_text}")
                discarded.append(1)
    tape_stats = {
        "reward": reward,
        "steps": len(new_tape.steps),
        "success": success,
        "no_error": no_error,
        "discarded": np.mean(discarded) if discarded else 0,
        "prompt_tokens": tape_prompt_tokens,
        "output_tokens": tape_output_tokens,
        "compute_log_probs": np.mean(compute_log_probs),
    }
    return new_tape, training_samples, tape_stats


def generate_training_data(
    agent: CoTMathAgent,
    tapes: list[RLMathTape],
    cfg: DictConfig,
    env: MathEnvironment,
    tapes_dir: Path,
    split_name: str,
) -> Tuple[List[RLMathTape], List[TrainingText], Dict[str, float]]:
    """
    Generate complete tapes and training samples from a list of initialized tapes.

    Args:
        agent: Agent that interacts with the math environment
        tapes: List of tapes initialized with math problems
        cfg: Configuration
        env: Environment with tools
        tapes_dir: Directory to save processed episodes
        split_name: Name of split ('train' or other)

    Returns:
        Tuple containing:
        - List of completed RLMathTapes
        - List of training samples with rewards and logprobs
        - Dictionary of performance statistics and execution times
    """

    start_make_data = time.time()
    os.makedirs(tapes_dir, exist_ok=True)
    reward_stats = defaultdict(list)
    step_stats = defaultdict(list)
    no_errors_stats = defaultdict(list)
    success_stats = defaultdict(list)
    discarded_stats = defaultdict(list)
    compute_logprobs_stats = defaultdict(list)
    training_samples: List[TrainingText] = []

    logger.info(f"Starting {cfg.dataset_name} {split_name} main loop")
    start_sampling_from_llm = time.time()

    with SQLiteWriterThread():
        main_loops = batch_main_loop(agent, tapes, env, max_loops=cfg.max_loops, n_workers=cfg.n_workers_per_gpu * torch.cuda.device_count())
        new_tapes = list(tqdm(main_loops, total=len(tapes), desc="Run the agent", unit="tape"))
    with open(tapes_dir / "tapes.json", "w") as f:
        json.dump([tape.model_dump() for tape in new_tapes], f, indent=4)

    end_sampling_from_llm = time.time()
    start_reading_sqlite = time.time()
    if split_name == "train":
        llm_calls = retrieve_all_llm_calls()
    else:
        llm_calls = []
    end_reading_sqlite = time.time()

    logger.info("Starting data creation")
    start_annotate_tape = time.time()
    prompt_tokens = 0
    output_tokens = 0
<<<<<<< HEAD
    with ThreadPoolExecutor(max_workers=torch.cuda.device_count()) as executor:
=======
    with ThreadPoolExecutor(max_workers=cfg.get_logprobs_workers) as executor:
>>>>>>> 06ef5995
        extract_tape_training_samples_partial = partial(
            extract_tape_training_samples,
            agent=agent,
            split_name=split_name,
            cfg=cfg,
            llm_calls=llm_calls,
        )
        futures = [executor.submit(extract_tape_training_samples_partial, new_tape) for new_tape in new_tapes]
        # Wrap futures with tqdm for progress tracking
        for future in tqdm(as_completed(futures), total=len(futures), desc="Processing tapes", unit="tape"):
            new_tape, tape_training_samples, tape_stats = future.result()
            training_samples.extend(tape_training_samples)
            reward_stats[new_tape.metadata.parent_id].append(tape_stats["reward"])
            step_stats[new_tape.metadata.parent_id].append(tape_stats["steps"])
            success_stats[new_tape.metadata.parent_id].append(tape_stats["success"])
            no_errors_stats[new_tape.metadata.parent_id].append(tape_stats["no_error"])
            discarded_stats[new_tape.metadata.parent_id].append(tape_stats["discarded"])
            compute_logprobs_stats[new_tape.metadata.parent_id].append(tape_stats["compute_log_probs"])
            prompt_tokens += tape_stats["prompt_tokens"]
            output_tokens += tape_stats["output_tokens"]
            training_samples.extend(tape_training_samples)

    end_annotate_tape = time.time()

    end_make_data = time.time()

    stats = {
        **{f"{split_name}_{k}_reward": v for k, v in calculate_stats(reward_stats).items()},
        **{f"{split_name}_{k}_steps": v for k, v in calculate_stats(step_stats).items()},
        **{f"{split_name}_{k}_success": v for k, v in calculate_stats(success_stats).items()},
        **{f"{split_name}_{k}_no_errors": v for k, v in calculate_stats(no_errors_stats).items()},
        **{
            f"execution_time/{split_name}_sampling_from_llm": end_sampling_from_llm - start_sampling_from_llm,
            f"execution_time/{split_name}_annotate_tapes": end_annotate_tape - start_annotate_tape,
            f"execution_time/{split_name}_make_data": end_make_data - start_make_data,
            f"execution_time/{split_name}_tapes_made_per_second": len(new_tapes) / (end_make_data - start_make_data),
            f"execution_time/{split_name}_reading_sqlite": end_reading_sqlite - start_reading_sqlite,
            f"execution_time/{split_name}_output_tokens_per_second": output_tokens
            / (end_sampling_from_llm - start_sampling_from_llm),
            f"execution_time/{split_name}_prompt_tokens_per_second": prompt_tokens
            / (end_sampling_from_llm - start_sampling_from_llm),
            f"{split_name}_discarded": np.mean([np.mean(v) for v in discarded_stats.values()]),
            f"{split_name}_compute_logprobs": np.mean([np.mean(v) for v in compute_logprobs_stats.values()]),
        },
    }
    return new_tapes, training_samples, stats


@hydra.main(config_path="../../conf/", config_name="rl_gsm8k", version_base="1.3.2")
def main(cfg: DictConfig):
    multiprocessing.set_start_method("spawn")  # necessary to use gpus in subprocesses
    random.seed(42)
    exp_path = Path(cfg.output_dir)
    setup_logging(exp_path)
    logger.info(f"Current dir: {os.getcwd()}, output dir: {cfg.output_dir}")
    cfg.finetune.wandb_id = exp_path.name
    run = init_wandb(cfg, exp_path, flatten_dict_config(cfg))
    if run is None:
        raise ValueError("Failed to initialize wandb run")
    state_path = exp_path / "rl_state.json"
    state = load_state(state_path)
    # optionally clean all data at start time
    if cfg.force_restart:
        clean_up(exp_path, state, state_path)

    match cfg.dataset_name:
        case "math":
            dataset_long_name = "hendrycks/competition_math"
            process_fn = process_math_test
        case "gsm8k":
            dataset_long_name = "openai/gsm8k"
            process_fn = process_gsm8k_test
        case _:
            raise ValueError(f"Unknown dataset: {cfg.dataset_name}")

    train_dataset = load_dataset(dataset_long_name, "main", split="train")
    train_samples = [process_fn(s) for s in train_dataset]
    test_dataset = load_dataset(dataset_long_name, "main", split="test")
    test_samples = [process_fn(s) for s in test_dataset]
    logging.info(f"Loaded {len(train_samples)} training samples")
    logging.info(f"Loaded {len(test_samples)} test samples")

    env = MathEnvironment()

    os.environ["TAPEAGENTS_SQLITE_DB"] = os.path.join(exp_path, "llm_calls.sqlite")
    conf_dir = exp_path / "conf"
    os.makedirs(conf_dir, exist_ok=True)
    finetune_path = exp_path / "finetune"
    remove_leading_white_space = True if "deepseek" in cfg.model_path else False
    if remove_leading_white_space:
        # vLLM sometimes generate a leading white space https://github.com/vllm-project/vllm/issues/3935
        logging.info("Removing leading white space from the model. This is necessary for DeepSeek models")

    while state["iteration"] <= cfg.max_iterations:
        start_iteration = time.time()
        if os.path.exists(finetune_path / "current"):
            assistant_model_path = str(finetune_path / "current")
        else:
            assistant_model_path = cfg.model_path

<<<<<<< HEAD
=======
        llm = TrainableLLM(
            base_url="http://127.0.0.1:8080",
            model_name=str(assistant_model_path),
            tokenizer_name=str(assistant_model_path),
            parameters=cfg.llm.parameters,
            use_cache=False,
            collect_logprobs=True,
            remove_leading_white_space=remove_leading_white_space,
        )

        test_llm = TrainableLLM(
            base_url="http://127.0.0.1:8080",
            model_name=str(assistant_model_path),
            tokenizer_name=str(assistant_model_path),
            parameters=cfg.test_llm.parameters,
            use_cache=False,
            remove_leading_white_space=remove_leading_white_space,
        )
>>>>>>> 06ef5995

        try:
            all_results = {}
            with VLLMServiceManager(
                model_name_or_path=assistant_model_path,
                stdout_file_path=exp_path / "assistant_vllm_stdout.log",
                stderr_file_path=exp_path / "assistant_vllm_stderr.log",
                port=8080,
                gpu_per_instance=cfg.gpu_per_instance,
                verbose=True,
                cuda_device=",".join([str(i) for i in range(torch.cuda.device_count())]),
                **cfg.vllm_config.vllm_kwargs,
            ) as vllm_service_manager:
                llm = TrainableLLM(
                    base_url=vllm_service_manager.get_base_urls(),
                    model_name=str(assistant_model_path),
                    tokenizer_name=str(assistant_model_path),
                    parameters=cfg.llm.parameters,
                    use_cache=False,
                    collect_logprobs=True,
                    remove_leading_white_space=True,
                )

                test_llm = TrainableLLM(
                    base_url=vllm_service_manager.get_base_urls(),
                    model_name=str(assistant_model_path),
                    tokenizer_name=str(assistant_model_path),
                    parameters=cfg.test_llm.parameters,
                    use_cache=False,
                    remove_leading_white_space=True,
                )
                sub_samples = random.sample(train_samples, cfg.max_agent_forks // cfg.attempts)
                train_tapes = convert_problems_to_tapes(sub_samples, cfg)
                train_tapes = [copy.deepcopy(tape) for tape in train_tapes for _ in range(cfg.attempts)]
                train_agent = CoTMathAgent.create(llm=llm)

                splits = [("train", train_agent, train_tapes)]
                if state["iteration"] % cfg.test_every_n_iterations == 0 and cfg.test_every_n_iterations > 0:
                    test_tapes = convert_problems_to_tapes(test_samples, cfg)
                    test_agent = CoTMathAgent.create(llm=test_llm)
                    splits.append(("test", test_agent, test_tapes))
                for split_name, agent, tapes in splits:
                    tapes_dir = exp_path / "tapes" / split_name / str(state["iteration"])
                    new_tapes, training_samples, stats = generate_training_data(
                        agent, tapes, cfg, env, tapes_dir, split_name
                    )

                    all_results[split_name] = {
                        "new_tapes": new_tapes,
                        "training_samples": training_samples,
                        "stats": stats,
                    }

                    # Log results
                    logger.info(f"{cfg.dataset_name} {split_name.capitalize()} Results:")
                    for stat_name, stat_value in stats.items():
                        logger.info(f"{stat_name}: {stat_value}")
                assistant_vllm_stats = vllm_service_manager.get_stats()

        except Exception as e:
            logger.error(colored(f"Failed to solve task: {e}", "red"))
            raise e

        logger.info(f"Collected {len(training_samples)} training samples")
        stats = all_results["train"]["stats"]
        if "test" in all_results:  # test is only present every cfg.test_every_n_iterations
            stats.update(all_results["test"]["stats"])
            time_evaluation = stats["execution_time/test_make_data"]
        else:
            time_evaluation = 0
        wandb.log(
            stats,
            step=state["iteration"],
        )

        start_basemodel_logprobs = time.time()
        try:
            with VLLMServiceManager(
                model_name_or_path=cfg.model_path,
                stdout_file_path=exp_path / "basemodel_vllm_stdout.log",
                stderr_file_path=exp_path / "basemodel_vllm_stderr.log",
                port=8090,
                verbose=True,
                gpu_per_instance=cfg.gpu_per_instance,
                cuda_device=",".join([str(i) for i in range(torch.cuda.device_count())]),
                **cfg.vllm_config.vllm_kwargs,
            ) as vllm_service_manager:
<<<<<<< HEAD
                basemodel_llm = TrainableLLM(
                    base_url=vllm_service_manager.get_base_urls(),
                    model_name=cfg.model_path,
                    tokenizer_name=cfg.model_path,
                    parameters=dict(temperature=0.7),
                )

                basemodel_agent = CoTMathAgent.create(llm=basemodel_llm)

                with ThreadPoolExecutor(max_workers=cfg.get_logprobs_workers_per_gpu * torch.cuda.device_count()) as executor:
=======
                # FIXME: more than 1 worker causes the LLM to run OOM
                with ThreadPoolExecutor(max_workers=cfg.get_logprobs_workers) as executor:
>>>>>>> 06ef5995
                    futures = [
                        executor.submit(annotate_trace_with_ref_logprobs, basemodel_agent, trace)
                        for trace in all_results["train"]["training_samples"]
                    ]
                    training_samples: List[TrainingText] = [
                        future.result()
                        for future in tqdm(as_completed(futures), total=len(futures), desc="Annotating traces")
                    ]
                refmodel_vllm_stats = vllm_service_manager.get_stats()
                refmodel_starting_time = refmodel_vllm_stats["starting_time"]

        except Exception as e:
            logger.error(colored(f"Failed to get ref log probs: {e}", "red"))
            raise e

        time_populating_ref_logprobs = time.time() - start_basemodel_logprobs
        wandb.log(
            {
                "execution_time/populating_ref_logprobs": time_populating_ref_logprobs,
                "execution_time/starting_assistantmodel_vllm": assistant_vllm_stats["starting_time"],
                "execution_time/starting_refmodel_vllm": refmodel_starting_time,
            },
            step=state["iteration"],
        )
        rollout_dir = exp_path / "rollouts" / str(state["iteration"])
        os.makedirs(rollout_dir, exist_ok=True)
        for trace in training_samples:
            if cfg.use_rejection_sampling and trace.reward <= 0:
                continue
            with open(rollout_dir / f"{trace.group_id}.jsonl", "a") as f:
                f.write(trace.model_dump_json() + "\n")
                f.flush()

        finetune_cfg = cfg.copy()

        interrupt_train_steps = int((state["iteration"] + 1) * finetune_cfg.finetune.save_checkpoint_steps)
        finetune_cfg.finetune.interrupt_train_steps = interrupt_train_steps
        finetune_cfg.output_dir = str(finetune_path)
        finetune_cfg.finetune.data = {"data_parts_train": [{"path": str(rollout_dir)}]}
        finetune_cfg.finetune.wandb_id = run.id + "_finetune"
        finetune_cfg.finetune.wandb_name = run.name + "_finetune"
        finetune_cfg.finetune.wandb_resume = "always"
        config_path = conf_dir / f"{state['iteration']}.yaml"
        OmegaConf.save(finetune_cfg, config_path)

        start_finetune = time.time()
        launch_training(str(conf_dir), str(state["iteration"]), cfg.accelerate_cfg_path)
        time_finetune = time.time() - start_finetune
        time_iteration = time.time() - start_iteration
        wandb.log(
            {
                "execution_time/finetune": time_finetune,
                "execution_time/iteration": time_iteration,
                "execution_time/overhead": time_iteration
                - time_finetune
                - time_populating_ref_logprobs
                - time_evaluation
                - stats["execution_time/train_make_data"],
            },
            step=state["iteration"],
        )
        state["iteration"] += 1
        save_state(state, state_path)


if __name__ == "__main__":
    main()<|MERGE_RESOLUTION|>--- conflicted
+++ resolved
@@ -256,11 +256,9 @@
     start_annotate_tape = time.time()
     prompt_tokens = 0
     output_tokens = 0
-<<<<<<< HEAD
-    with ThreadPoolExecutor(max_workers=torch.cuda.device_count()) as executor:
-=======
-    with ThreadPoolExecutor(max_workers=cfg.get_logprobs_workers) as executor:
->>>>>>> 06ef5995
+
+    with ThreadPoolExecutor(max_workers=cfg.get_logprobs_workers_per_gpu * torch.cuda.device_count()) as executor:
+
         extract_tape_training_samples_partial = partial(
             extract_tape_training_samples,
             agent=agent,
@@ -361,8 +359,6 @@
         else:
             assistant_model_path = cfg.model_path
 
-<<<<<<< HEAD
-=======
         llm = TrainableLLM(
             base_url="http://127.0.0.1:8080",
             model_name=str(assistant_model_path),
@@ -381,7 +377,6 @@
             use_cache=False,
             remove_leading_white_space=remove_leading_white_space,
         )
->>>>>>> 06ef5995
 
         try:
             all_results = {}
@@ -390,29 +385,11 @@
                 stdout_file_path=exp_path / "assistant_vllm_stdout.log",
                 stderr_file_path=exp_path / "assistant_vllm_stderr.log",
                 port=8080,
-                gpu_per_instance=cfg.gpu_per_instance,
+                gpus_per_model_instance=cfg.gpus_per_model_instance,
                 verbose=True,
                 cuda_device=",".join([str(i) for i in range(torch.cuda.device_count())]),
                 **cfg.vllm_config.vllm_kwargs,
             ) as vllm_service_manager:
-                llm = TrainableLLM(
-                    base_url=vllm_service_manager.get_base_urls(),
-                    model_name=str(assistant_model_path),
-                    tokenizer_name=str(assistant_model_path),
-                    parameters=cfg.llm.parameters,
-                    use_cache=False,
-                    collect_logprobs=True,
-                    remove_leading_white_space=True,
-                )
-
-                test_llm = TrainableLLM(
-                    base_url=vllm_service_manager.get_base_urls(),
-                    model_name=str(assistant_model_path),
-                    tokenizer_name=str(assistant_model_path),
-                    parameters=cfg.test_llm.parameters,
-                    use_cache=False,
-                    remove_leading_white_space=True,
-                )
                 sub_samples = random.sample(train_samples, cfg.max_agent_forks // cfg.attempts)
                 train_tapes = convert_problems_to_tapes(sub_samples, cfg)
                 train_tapes = [copy.deepcopy(tape) for tape in train_tapes for _ in range(cfg.attempts)]
@@ -465,11 +442,10 @@
                 stderr_file_path=exp_path / "basemodel_vllm_stderr.log",
                 port=8090,
                 verbose=True,
-                gpu_per_instance=cfg.gpu_per_instance,
+                gpus_per_model_instance=cfg.gpus_per_model_instance,
                 cuda_device=",".join([str(i) for i in range(torch.cuda.device_count())]),
                 **cfg.vllm_config.vllm_kwargs,
             ) as vllm_service_manager:
-<<<<<<< HEAD
                 basemodel_llm = TrainableLLM(
                     base_url=vllm_service_manager.get_base_urls(),
                     model_name=cfg.model_path,
@@ -480,10 +456,6 @@
                 basemodel_agent = CoTMathAgent.create(llm=basemodel_llm)
 
                 with ThreadPoolExecutor(max_workers=cfg.get_logprobs_workers_per_gpu * torch.cuda.device_count()) as executor:
-=======
-                # FIXME: more than 1 worker causes the LLM to run OOM
-                with ThreadPoolExecutor(max_workers=cfg.get_logprobs_workers) as executor:
->>>>>>> 06ef5995
                     futures = [
                         executor.submit(annotate_trace_with_ref_logprobs, basemodel_agent, trace)
                         for trace in all_results["train"]["training_samples"]
