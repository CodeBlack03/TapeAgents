--- conflicted
+++ resolved
@@ -126,17 +126,10 @@
         sub_llm_calls = sorted(sub_llm_calls, key=lambda call: prompt_ids.index(call.prompt.id))
         for i, llm_call in enumerate(sub_llm_calls[::-1]):
             trace = agent.llm.make_training_text(llm_call.prompt, llm_call.output)
-<<<<<<< HEAD
+
             if llm_call.output.logprobs:
                 # TODO: verify the HF tokenization
                 trace.logprobs = [c['logprob'] for c in llm_calls[0].output.logprobs['content']]
-=======
-            # Check if we will need the KL
-            if hasattr(cfg.finetune, "rl") and (
-                cfg.finetune.rl.kl_coef > 0 or cfg.finetune.rl.reward_minus_kl_coef > 0
-            ):
-                trace.logprobs = agent.llm.get_log_probs(trace.prompt_text, trace.output_text)  # type: ignore
->>>>>>> 29ce53a6
             else:
                 trace.logprobs = agent.llm.get_log_probs(trace.prompt_text, trace.output_text) # type: ignore
             trace.reward = reward
