--- conflicted
+++ resolved
@@ -267,13 +267,9 @@
             no_errors_stats[new_tape.metadata.parent_id].append(tape_stats["no_error"])
             discarded_stats[new_tape.metadata.parent_id].append(tape_stats["discarded"])
             compute_logprobs_stats[new_tape.metadata.parent_id].append(tape_stats["compute_log_probs"])
-
             prompt_tokens += tape_stats["prompt_tokens"]
             output_tokens += tape_stats["output_tokens"]
-<<<<<<< HEAD
-=======
             training_samples.extend(tape_training_samples)
->>>>>>> 3c0d59f9
 
     end_annotate_tape = time.time()
 
@@ -294,14 +290,8 @@
             / (end_sampling_from_llm - start_sampling_from_llm),
             f"execution_time/{split_name}_prompt_tokens_per_second": prompt_tokens
             / (end_sampling_from_llm - start_sampling_from_llm),
-<<<<<<< HEAD
-            f"{dataset_name}_discarded": np.mean([np.mean(v) for v in discarded_stats.values()]),
-            f"{dataset_name}_compute_logprobs": np.mean([np.mean(v) for v in compute_logprobs_stats.values()]),
-            f"{split_name}_discarded": np.mean([np.mean(v) for v in discarded_stats.values()]),
-=======
             f"{split_name}_discarded": np.mean([np.mean(v) for v in discarded_stats.values()]),
             f"{split_name}_compute_logprobs": np.mean([np.mean(v) for v in compute_logprobs_stats.values()]),
->>>>>>> 3c0d59f9
         },
     }
     return new_tapes, training_samples, stats
