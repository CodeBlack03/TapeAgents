--- conflicted
+++ resolved
@@ -64,23 +64,13 @@
 class CoTMathAgent(Agent):
     @classmethod
     def create(cls, llm: LLM):
-<<<<<<< HEAD
-        return super().create(llm, nodes=[ReasoningNode(name="cot", agent_steps=ReasoningThought)], max_iterations=1)
-=======
         agent = super().create(
             llm,
-            nodes=[
-                ReasoningNode(
-                    name="cot",
-                    agent_step_cls=MathAgentStep,
-                    store_llm_calls=True,
-                ),
-            ],
+            nodes=[ReasoningNode(name="cot", agent_steps=ReasoningThought, store_llm_calls=True)],
             max_iterations=1,
         )
         agent.store_llm_calls = True
         return agent
->>>>>>> d19d1e75
 
 
 class MathEnvironment(Environment):
