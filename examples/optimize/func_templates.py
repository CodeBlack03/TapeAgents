from tapeagents.dialog_tape import ToolResult
<<<<<<< HEAD
from tapeagents.llm_function import AssistantOutput, Input, LLMFunctionTemplate, RationaleOutput, ToolCallOutput
=======
from tapeagents.llm_function import (
    AssistantOutput,
    Input,
    LLMFunctionTemplate,
    ReasoningOutput,
    ToolCallOutput,
)
>>>>>>> 3b81f19c


def render_contexts(contexts: list[str]) -> str:
    if not contexts:
        return "N/A"
    return "\n".join(f"[{i + 1}] «{t}»" for i, t in enumerate(contexts))


class ContextInput(Input):
    def render(self, step: ToolResult):
        return render_contexts(step.content)


def make_answer_template() -> LLMFunctionTemplate:
    return LLMFunctionTemplate(
        desc="Answer questions with short factoid answers.",
        inputs=[
            ContextInput(name="context", desc="may contain relevant facts", separator="\n"),
            Input(name="question"),
        ],
        outputs=[
            ReasoningOutput.for_output("answer"),
            AssistantOutput(name="answer", desc="often between 1 and 5 words"),
        ],
    )


def make_query_template() -> LLMFunctionTemplate:
    return LLMFunctionTemplate(
        desc="Write a simple search query that will help answer a complex question.",
        inputs=[
            ContextInput(name="context", desc="may contain relevant facts", separator="\n"),
            Input(name="question"),
        ],
        outputs=[
            ReasoningOutput.for_output("query"),
            ToolCallOutput(name="query", tool_name="retrieve", arg_name="query"),
        ],
    )<|MERGE_RESOLUTION|>--- conflicted
+++ resolved
@@ -1,7 +1,4 @@
 from tapeagents.dialog_tape import ToolResult
-<<<<<<< HEAD
-from tapeagents.llm_function import AssistantOutput, Input, LLMFunctionTemplate, RationaleOutput, ToolCallOutput
-=======
 from tapeagents.llm_function import (
     AssistantOutput,
     Input,
@@ -9,7 +6,6 @@
     ReasoningOutput,
     ToolCallOutput,
 )
->>>>>>> 3b81f19c
 
 
 def render_contexts(contexts: list[str]) -> str:
