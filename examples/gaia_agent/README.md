# Gaia Agent
The Gaia Agent is an agent that can answer knowledge-grounded questions using web search, calculations and reasoning. The agent can use OpenAI or big LLAMA models to solve these tasks. We demonstrate how it solves the tasks from the [GAIA Benchmark](https://huggingface.co/spaces/gaia-benchmark/leaderboard).

Tape example:  
<img width="867" alt="gaia_perfect_demo_tape" src="https://github.com/user-attachments/assets/a81c22d8-9cf5-42c4-a390-933108753966">



## Structure
The agent is built using the [MonoNode](../../tapeagents/nodes.py), which implement the following workflow:
- Expose the set of all available actions and thoughts to the model in each prompt
- Render the whole tape into the prompt, trimming only in case when the tape does not fit into the context window
- Append a short textual guidance prompt that briefly instructs the LLM what to do next
- Append the hints about formatting to the end of the prompt.

The agent is free to choose which thoughts and actions to use to satisfy the current guidance recommendations without the additional constraints of specific node or subagent.

Additionally, the Gaia agent implements the initial planning step, which produces a «plan» in the form of a sequence of free-form descriptions of the actions that should be taken to solve the task.

## Quickstart
Perform all the following steps from the top folder of the repo.
First, you need to install the dependencies for file converters:
```bash
pip install -r ../../../requirements.converters.txt
```
<<<<<<< HEAD

Then, make sure you have `FFmpeg` installed (more details [here](https://github.com/kkroening/ffmpeg-python?tab=readme-ov-file#installing-ffmpeg)).
=======
If you want to use conversion of PDF files to images to preserve tables and complex formatting, please install prerequisites of the pdf2image library as described [in their documentation](https://pypi.org/project/pdf2image/).
>>>>>>> 3adbdc67

Then you can run the agent using the following commands:
- `python -m examples.gaia_agent.scripts.studio` - Interactive GUI that allows you to set the task for the agent and observe how it solves it step by step.
- `python -m examples.gaia_agent.scripts.evaluate` - script to run evaluation on the GAIA validation set.
- `python -m examples.gaia_agent.scripts.tape_browser` - Gradio UI for exploring the tapes and metrics produced during evaluation.

If you see the error `remote: Access to dataset gaia-benchmark/GAIA is restricted. You must have access to it and be authenticated to access it. Please log in.`, you need to log in to the Hugging Face account first:
```bash
huggingface-cli login
```

You can adjust config in [conf/gaia_openai.yaml](../../conf/gaia_openai.yaml).


## Results
| Model | Avg. Val Accuracy | Val Level 1 Accuracy|  Val Level 2 Accuracy |  Val Level 3 Accuracy |
| --- | --- |  --- | --- | --- |
| gpt-4o maj@3 | 34.5 | 49.1 | 36.0 | 0.0 |
| gpt-4o | 33.9 | 47.2 | 34.9 | 3.8 |
| gpt-4o-mini maj@3 | 29.1 | 45.3 | 26.7 | 3.8 |
| gpt-4o-mini | 25.5 | 45.3 | 20.9 | 0.0 |<|MERGE_RESOLUTION|>--- conflicted
+++ resolved
@@ -18,17 +18,15 @@
 Additionally, the Gaia agent implements the initial planning step, which produces a «plan» in the form of a sequence of free-form descriptions of the actions that should be taken to solve the task.
 
 ## Quickstart
-Perform all the following steps from the top folder of the repo.
+Perform all the following steps from the top folder of the repo.  
 First, you need to install the dependencies for file converters:
 ```bash
-pip install -r ../../../requirements.converters.txt
+pip install -r requirements.converters.txt
 ```
-<<<<<<< HEAD
 
 Then, make sure you have `FFmpeg` installed (more details [here](https://github.com/kkroening/ffmpeg-python?tab=readme-ov-file#installing-ffmpeg)).
-=======
+
 If you want to use conversion of PDF files to images to preserve tables and complex formatting, please install prerequisites of the pdf2image library as described [in their documentation](https://pypi.org/project/pdf2image/).
->>>>>>> 3adbdc67
 
 Then you can run the agent using the following commands:
 - `python -m examples.gaia_agent.scripts.studio` - Interactive GUI that allows you to set the task for the agent and observe how it solves it step by step.
