--- conflicted
+++ resolved
@@ -106,26 +106,17 @@
         return html
 
     def get_tape_name(self, i: int, tape: GaiaTape) -> str:
-<<<<<<< HEAD
-        error = "F" if tape.metadata.error else None
+        error = "F" if tape.metadata.error else ""
         if tape.metadata.terminated:
             error = "T"
-=======
-        error = "F" if tape.metadata.error else ""
->>>>>>> 1dd96c75
         last_action = None
         for step in tape:
             if isinstance(step, Action):
                 last_action = step
-<<<<<<< HEAD
-            elif step.kind == "page_observation" and step.error:
-                error = "br"
-=======
             if step.kind == "search_results_observation" and not step.serp:
                 error += "se"
             elif step.kind == "page_observation" and step.error:
                 error += "br"
->>>>>>> 1dd96c75
             elif step.kind == "llm_output_parsing_failure_action":
                 error += "pa"
             elif step.kind == "action_execution_failure" and last_action:
