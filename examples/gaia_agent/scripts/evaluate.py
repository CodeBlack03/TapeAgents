--- conflicted
+++ resolved
@@ -37,20 +37,13 @@
     os.environ["TAPEAGENTS_SQLITE_DB"] = os.path.join(cfg.exp_path, "tapedata.sqlite")
     code_path = os.path.join(cfg.exp_path, "code")
     os.makedirs(code_path, exist_ok=True)
-
+    os.makedirs(cfg.env.attachment_dir, exist_ok=True)
     llm: TrainableLLM = instantiate(cfg.llm)
-<<<<<<< HEAD
-    n_tasks = cfg.get("n_tasks", None)
-    attachment_dir = cfg.get("env").get("attachment_dir")
-    os.makedirs(attachment_dir, exist_ok=True)
-    env = GaiaEnvironment(vision_lm=llm, **cfg.env)
-=======
     try:
         code_sandbox = ContainerExecutor(work_dir=os.path.join(cfg.exp_path, "code"))
     except Exception as e:
         logger.error(f"Failed to create code sandbox: {e}")
         code_sandbox = None
->>>>>>> 3adbdc67
     agent = GaiaAgent.create(llm, **cfg.agent)
     tasks = load_dataset(cfg.split)
     tapes_dir = os.path.join(cfg.exp_path, "tapes")
@@ -67,13 +60,9 @@
         for i, task in enumerate(level_tasks)
         if not task_already_solved(i, level, tapes_dir)
     ]
-<<<<<<< HEAD
-    if n_tasks:
-        args = args[:n_tasks]  # run only the first n_tasks
-
-=======
+    if cfg.get("n_tasks"):
+        args = args[: cfg.n_tasks]  # run only the first n_tasks
     logger.info(f"Evaluate {len(args)} unsolved tasks using {n_workers} workers")
->>>>>>> 3adbdc67
     for tape_ready in processor(args, task_worker):
         if isinstance(tape_ready, Exception):
             raise tape_ready
