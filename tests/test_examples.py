--- conflicted
+++ resolved
@@ -6,22 +6,14 @@
 import tempfile
 from pathlib import Path
 
-<<<<<<< HEAD
+import yaml
+from omegaconf import DictConfig
+
 from tapeagents.io import load_tapes
+from tapeagents.test_utils import run_test_in_tmp_dir
 
 sys.path.append(str(Path(__file__).parent.parent.resolve()))  # allow to import from examples
 
-=======
-from omegaconf import DictConfig
-import yaml
-
-from tapeagents.test_utils import run_test_in_tmp_dir
-
-sys.path.append(str(Path(__file__).parent.parent.resolve()))
-
-from examples.optimize.optimize import make_agentic_rag_agent, make_env
-from examples.tape_improver import tape_improver
->>>>>>> 902e0ed0
 from examples.data_science import data_science
 from examples.delegate import ExampleTape, FindIrregularVerbs
 from examples.delegate_stack import ExampleTape as ExampleTapeStack
@@ -31,6 +23,7 @@
 from examples.gaia_agent.eval import load_results
 from examples.gaia_agent.tape import GaiaTape
 from examples.llama_agent import LLAMAChatBot
+from examples.optimize.optimize import make_agentic_rag_agent, make_env
 from examples.tape_improver import tape_improver
 from examples.workarena.agent import WorkArenaBaseline
 from examples.workarena.steps import WorkArenaTape
@@ -210,16 +203,16 @@
     agent, _, improver_tape = tape_improver.make_world(llm)
     final_tape = tape_improver.CodeImproverTape.model_validate(load_tape_dict(run_dir, "final_tape.json"))
     assert replay_tape(agent, final_tape, start_tape=improver_tape, reuse_observations=True)
-    
+
 
 def test_optimize():
     with run_test_in_tmp_dir("optimize"):
-        with open(f"config.yaml") as f:
+        with open("config.yaml") as f:
             cfg = DictConfig(yaml.safe_load(f))
         agent = make_agentic_rag_agent(cfg)
         env = make_env()
         tape = DialogTape.model_validate(load_tape_dict(""))
-        assert replay_tape(agent, tape, env=env, reuse_observations=True)     
+        assert replay_tape(agent, tape, env=env, reuse_observations=True)
 
 
 if __name__ == "__main__":
