--- conflicted
+++ resolved
@@ -21,11 +21,7 @@
 
 audit:
 	@uv export --all-extras --format requirements-txt --no-emit-project > requirements.txt
-<<<<<<< HEAD
-	@uvx pip-audit -r requirements.txt --disable-pip --desc --aliases; \
-=======
-	@uv run pip-audit -r requirements.txt --disable-pip; \
->>>>>>> 2ef22722
+	@uv run pip-audit -r requirements.txt --disable-pip --desc --aliases; \
 	rm requirements.txt
 
 clean:
