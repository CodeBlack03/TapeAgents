--- conflicted
+++ resolved
@@ -104,32 +104,14 @@
 !/tests/**/*cache*.json
 
 *.jsonl
-<<<<<<< HEAD
-*.jsonl.*
 !tests/res/*/*.jsonl
+!tests/**/**.sqlite
 *.log
-*.log.*
-*.pyc
-=======
-!/tests/**/*.jsonl
+*.sqlite
+*.zip
+*.lock
 
->>>>>>> d19d1e75
-*.sqlite
-!tests/**/**.sqlite
-
-*.zip
-
-*.log
-
-# Weights & Biases
 /wandb/
-<<<<<<< HEAD
-config_tree
 outputs/
 data/
-package-lock.json
-package.json
-*.lock
-=======
-/temp/
->>>>>>> d19d1e75
+/temp/